import sys
import logging
import warnings

try:
    from config.logging_setup_configs import setup_logging
<<<<<<< HEAD
    logger = logging.getLogger(__name__)
    logger = setup_logging("booking.log", logger, level=logging.DEBUG)
=======
    logger = setup_logging(logger=logging.getLogger(__name__))
>>>>>>> 72ab03c6
except ModuleNotFoundError:
    logger = logging.getLogger(__name__)


class WarnDict(dict):
    """
    A specialized dictionary that issues runtime warnings on key modifications.

    WarnDict is designed to help track modifications in dictionaries that hold
    configuration parameters selection cuts or weights. It warns the user when:

      - A key is overwritten (i.e. setting a value for a key that already exists).
      - A key removal is attempted (either when the key is missing or when it is removed).

    In addition, it provides extra utility methods:

      - report(): Prints a formatted report of the current dictionary contents.
      - convert(): Converts the dictionary items into a list of tuples with each key-value 
                   pair reversed. This is useful for interfacing with external modules that 
                   expect data in that tuple format.

    **Usage Example:**

        >>> cuts = WarnDict()
        >>> cuts["pt_cut"] = "(pt > 20)"
        >>> cuts["eta_cut"] = "(abs(eta) < 2.4)"
        >>> cuts["pt_cut"] = "(pt > 25)"  # Warning: Overwriting existing key: pt_cut
        >>> cuts.pop("non_existing")      # Warning: Key not found: non_existing
        >>> cuts.report()                 # Prints a report of all cuts
        >>> reversed_cuts = cuts.convert()  # Converts and returns reversed tuples

    This class is especially useful when configuration dictionaries are built dynamically
    and inadvertent overwrites or removals need to be flagged during development.
    """

    def __setitem__(self, key, value):
        """
        Set the value for key, warning if the key already exists.

        Parameters:
            key: The key to set.
            value: The value to assign to the key.
        """
        if key in self:
            warnings.warn(f"Overwriting existing key: {key}", stacklevel=2)
        super().__setitem__(key, value)

    def pop(self, key):
        """
        Remove the specified key and return its value, issuing warnings as appropriate.

        Parameters:
            key: The key to remove.

        Returns:
            The value corresponding to the removed key.

        Warnings:
            - If the key is not found, a warning is issued.
            - If the key is found and removed, a warning is also issued.
        """
        if key not in self:
            warnings.warn(f"Key not found: {key}", stacklevel=2)
        if key in self:
            warnings.warn(f"Removing key: {key}", stacklevel=2)
        return super().pop(key)

    def report(self, msg_prefix=None):
        """
        Print a formatted report of the current dictionary contents.

        The report lists all key-value pairs in a structured manner.
        """
        if self.items():
            msg_prefix = "" if msg_prefix is None else f"{msg_prefix}: "
            msg = f"{msg_prefix}Using:\n"
            for key, value in self.items():
                msg += f"    {key}: {value}\n"
            logger.info(msg)

    def convert(self):
        """
        Convert the dictionary into a list of reversed key-value tuples.

        Returns:
            A list of tuples where each tuple is (value, key).

        This conversion can facilitate interfacing with APIs or classes that expect data
        in a (value, key) format.
        """
        return list(map(tuple, (map(reversed, self.items()))))


class Ntuple:
    def __init__(self, path, directory, friends=None, tag=None):
        self.path = path
        self.directory = directory
        if friends is not None:
            self.friends = friends
        self.tag = tag

    def __str__(self):
        if self.tag is None:
            layout = "({}, {})".format(self.path, self.directory)
        else:
            layout = "({}, {}, tag = {})".format(self.path, self.directory, self.tag)
        return layout

    def __eq__(self, other):
        return self.path == other.path and self.directory == other.directory

    def __hash__(self):
        return hash((self.path, self.directory))


class Dataset:
    def __init__(self, name, ntuples, quantities_per_vars=None):
        self.name = name
        self.ntuples = ntuples
        self.quantities_per_vars = quantities_per_vars

    def __str__(self):
        return "Dataset-{}".format(self.name)

    def __repr__(self):
        return self.__str__()

    def add_to_ntuples(self, *new_ntuples):
        for new_ntuple in new_ntuples:
            self.ntuples.append(new_ntuple)

    def __eq__(self, other):
        return self.name == other.name and self.ntuples == other.ntuples

    def __hash__(self):
        return hash((self.name, tuple(self.ntuples)))


class Operation:
    def __init__(self, expression, name):
        self.expression = expression
        self.name = name

    def __eq__(self, other):
        return self.expression == other.expression and self.name == other.name

    def __hash__(self):
        return hash((self.expression, self.name))


class Cut(Operation):
    def __str__(self):
        return "Cut(" + self.name + ", " + self.expression + ")"

    def __repr__(self):
        return self.__str__()


class Weight(Operation):
    def __str__(self):
        return "Weight(" + self.name + ", " + self.expression + ")"

    def __repr__(self):
        return self.__str__()

    def square(self):
        self.name = self.name + "^2"
        self.expression = "({0:})*({0:})".format(self.expression)


class Selection:
    def __init__(self, name=None, cuts=None, weights=None):
        self.name = name
        caller = f"{sys._getframe().f_back.f_code.co_name}"

        self.setup_and_info(cuts, self.set_cuts, caller, "Cuts")
        self.setup_and_info(weights, self.set_weights, caller, "Weights")

    def setup_and_info(self, items, setter, caller, name):
        is_internal = caller.startswith("<") and caller.endswith(">")
        if isinstance(items, WarnDict):
            if not is_internal:
                items.report(f"{caller} ({name})")
            setter(items.convert())
        else:
            if isinstance(items, list) and all(isinstance(item, tuple) for item in items):
                if not is_internal:
                    WarnDict(dict(map(reversed, items))).report(f"{caller}")
            setter(items)

    def __str__(self):
        deb_str = "Selection-{}\n".format(self.name)
        deb_str += "Cuts: {} \n".format(self.cuts)
        deb_str += "Weights: {}\n".format(self.weights)
        return deb_str

    def __eq__(self, other):
        return self.cuts == other.cuts and self.weights == other.weights

    def __hash__(self):
        return hash((tuple(self.cuts), tuple(self.weights)))

    def split(self):
        minimal_selections = list()
        for cut in self.cuts:
            s = Selection(name="-".join([cut.name, self.name]), cuts=[cut])
            minimal_selections.append(s)
        for weight in self.weights:
            s = Selection(name="-".join([weight.name, self.name]), weights=[weight])
            minimal_selections.append(s)
        return minimal_selections

    def add_cut(self, cut_expression, cut_name):
        self.cuts.append(Cut(cut_expression, cut_name))

    def add_weight(self, weight_expression, weight_name):
        self.weights.append(Weight(weight_expression, weight_name))

    def remove_cut(self, cut_name):
        for cut in self.cuts:
            if cut.name is cut_name:
                self.cuts.remove(cut)

    def remove_weight(self, weight_name):
        for weight in self.weights:
            if weight.name is weight_name:
                self.weights.remove(weight)

    def set_cuts(self, cuts):
        self.cuts = list()
        if cuts is not None:
            if isinstance(cuts, list):
                for cut in cuts:
                    if isinstance(cut, Cut):
                        self.cuts.append(cut)
                    elif isinstance(cut, tuple):
                        self.cuts.append(Cut(*cut))
                    else:
                        raise TypeError("not a Cut object or tuple")
            else:
                raise TypeError("a list is needed")

    def set_weights(self, weights):
        self.weights = list()
        if weights is not None:
            if isinstance(weights, list):
                for weight in weights:
                    if isinstance(weight, Weight):
                        self.weights.append(weight)
                    elif isinstance(weight, tuple):
                        self.weights.append(Weight(*weight))
                    else:
                        raise TypeError("not a Weight object or tuple")
            else:
                raise TypeError("a list is needed")


class Action:
    def __init__(self, name, variable):
        self.name = name
        self.variable = variable

    def __str__(self):
        return self.name


class Count(Action):
    pass


class Histogram(Action):
    def __init__(self, name, variable, edges):
        Action.__init__(self, name, variable)
        self.edges = edges

    def __eq__(self, other):
        return (
            self.name == other.name
            and self.variable == other.variable
            and self.edges == other.edges
        )

    def __hash__(self):
        return hash((self.name, self.variable, tuple(self.edges)))<|MERGE_RESOLUTION|>--- conflicted
+++ resolved
@@ -4,12 +4,7 @@
 
 try:
     from config.logging_setup_configs import setup_logging
-<<<<<<< HEAD
-    logger = logging.getLogger(__name__)
-    logger = setup_logging("booking.log", logger, level=logging.DEBUG)
-=======
     logger = setup_logging(logger=logging.getLogger(__name__))
->>>>>>> 72ab03c6
 except ModuleNotFoundError:
     logger = logging.getLogger(__name__)
 
